--- conflicted
+++ resolved
@@ -45,54 +45,6 @@
     /// is somehow malformed. Contains the invalid response.
     #[error("incomplete response from clamd: {0}")]
     IncompleteResponse(String),
-<<<<<<< HEAD
     #[error("unsupported feature: path must point to file")]
     UnsupportedFeature,
-=======
-    /// Occurs when everything between this library and clamd went
-    /// well but clamd seems to have found a virus signature. See also
-    /// [`ClamdError::scan_error`].
-    #[error("clamd returned error on scan, possible virus: {0}")]
-    ScanError(String),
-}
-
-impl ClamdError {
-    /// If you want to ignore any error but an actual malignent scan
-    /// result from clamd. I do not recommend using this without careful thought, as any other error
-    /// could hide that uploaded bytes are actually a virus.
-    /// # Example
-    /// ```rust
-    /// # use std::net::SocketAddr;
-    /// # use clamd_client::{ClamdClientBuilder, ScanResult};
-    /// # use eyre::Result;
-    /// # async fn doc() -> eyre::Result<()> {
-    /// let address = "127.0.0.1:3310".parse::<SocketAddr>()?;
-    /// let mut clamd_client = ClamdClientBuilder::tcp_socket(address)?.build();
-    ///
-    /// // This downloads a virus signature that is benign but trips clamd.
-    /// let eicar_bytes = reqwest::get("https://secure.eicar.org/eicarcom2.zip")
-    ///   .await?
-    ///   .bytes()
-    ///   .await?;
-    ///
-    /// let result = clamd_client.scan_bytes(&eicar_bytes).await?;
-    /// match result {
-    ///     ScanResult::Malignent { infection_types } => {
-    ///         tracing::info!("clamd found a virus(es):\n{}", infection_types.join("\n"))
-    ///     }
-    ///     _ => (),
-    /// };
-    /// # Ok(())
-    /// # }
-    /// ```
-    pub fn scan_error(self) -> Option<String> {
-        match self {
-            Self::ScanError(s) => Some(s),
-            _ => {
-                trace!("ignoring non-scan error {:?}", self);
-                None
-            }
-        }
-    }
->>>>>>> 77138889
 }